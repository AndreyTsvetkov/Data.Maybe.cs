﻿using System;
using System.Threading.Tasks;
#pragma warning disable 618

namespace Functional.Maybe
{
	public static class MaybeAsync
	{
		/// <summary>
<<<<<<< HEAD
		/// Flips Maybe and Task: instead of having Maybe{Task{T}} (as in case of Select) we get Task{Maybe{T}} and have possibility to await on it.
=======
		/// Flips Maybe and Task: instead of having Maybe&lt;Task&lt;T&gt;&gt; (as in case of Select) we get Task&lt;Maybe&lt;T&gt;&gt; and have possibility to await on it.
>>>>>>> 27101b0c
		/// </summary>
		/// <typeparam name="T">source type</typeparam>
		/// <typeparam name="TR">async result type</typeparam>
		/// <param name="this">maybe to map</param>
		/// <param name="res">async mapper</param>
		/// <returns>Task of Maybe of TR</returns>
		public static async Task<Maybe<TR>> SelectAsync<T, TR>(this Maybe<T> @this, Func<T, Task<TR>> res) => @this.HasValue
			? (await res(@this.Value)).ToMaybe()
			: (default);
		public static async Task<T> OrElseAsync<T>(this Task<Maybe<T>> @this, Func<Task<T>> orElse)
		{
			var res = await @this;
			return res.HasValue ? res.Value : await orElse();
		}
		public static async Task<T> OrElse<T>(this Task<Maybe<T>> @this, T orElse)
		{
			var res = await @this;
			return res.HasValue ? res.Value : orElse;
		}
		public static async Task<T> OrElse<T>(this Task<Maybe<T>> @this, Func<T> orElse)
		{
			var res = await @this;
			return res.HasValue ? res.Value : orElse();
		}

		public static async Task<TR> MatchAsync<T, TR>(this Maybe<T> @this,
			Func<T, Task<TR>> res,
			Func<Task<TR>> orElse) => @this.HasValue
			? await res(@this.Value)
			: await orElse();

		public static async Task DoAsync<T>(this Maybe<T> @this,
			Func<T, Task> res)
		{
			if (@this.HasValue)
			{
				await res(@this.Value);
			}
		}
	}
}<|MERGE_RESOLUTION|>--- conflicted
+++ resolved
@@ -7,11 +7,7 @@
 	public static class MaybeAsync
 	{
 		/// <summary>
-<<<<<<< HEAD
 		/// Flips Maybe and Task: instead of having Maybe{Task{T}} (as in case of Select) we get Task{Maybe{T}} and have possibility to await on it.
-=======
-		/// Flips Maybe and Task: instead of having Maybe&lt;Task&lt;T&gt;&gt; (as in case of Select) we get Task&lt;Maybe&lt;T&gt;&gt; and have possibility to await on it.
->>>>>>> 27101b0c
 		/// </summary>
 		/// <typeparam name="T">source type</typeparam>
 		/// <typeparam name="TR">async result type</typeparam>
